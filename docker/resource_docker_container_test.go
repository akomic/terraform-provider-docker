--- conflicted
+++ resolved
@@ -684,7 +684,6 @@
 	})
 }
 
-<<<<<<< HEAD
 func TestAccDockerContainer_rm(t *testing.T) {
 	var c types.ContainerJSON
 
@@ -726,41 +725,16 @@
 		}
 		if !c.Config.AttachStderr {
 			return fmt.Errorf("Container doesn't have the correct value to stderr attach flag")
-=======
-func TestAccDockerContainer_healthcheck(t *testing.T) {
-	var c types.ContainerJSON
-
-	testCheck := func(*terraform.State) error {
-		if !reflect.DeepEqual(c.Config.Healthcheck.Test, []string{"CMD", "/bin/true"}) {
-			return fmt.Errorf("Container doesn't have a correct healthcheck test")
-		}
-
-		if c.Config.Healthcheck.Interval != 30000000000 {
-			return fmt.Errorf("Container doesn't have a correct healthcheck interval")
-		}
-
-		if c.Config.Healthcheck.Timeout != 5000000000 {
-			return fmt.Errorf("Container doesn't have a correct healthcheck timeout")
-		}
-
-		if c.Config.Healthcheck.StartPeriod != 15000000000 {
-			return fmt.Errorf("Container doesn't have a correct healthcheck retries")
-		}
-
-		if c.Config.Healthcheck.Retries != 10 {
-			return fmt.Errorf("Container doesn't have a correct healthcheck retries")
->>>>>>> 36a92c5e
-		}
-
-		return nil
-	}
-
-	resource.Test(t, resource.TestCase{
-		PreCheck:  func() { testAccPreCheck(t) },
-		Providers: testAccProviders,
-		Steps: []resource.TestStep{
-			resource.TestStep{
-<<<<<<< HEAD
+		}
+
+		return nil
+	}
+
+	resource.Test(t, resource.TestCase{
+		PreCheck:  func() { testAccPreCheck(t) },
+		Providers: testAccProviders,
+		Steps: []resource.TestStep{
+			resource.TestStep{
 				Config: testAccDockerContainerAttachConfig,
 				Check: resource.ComposeTestCheckFunc(
 					testAccContainerNotRunning("docker_container.foo", &c),
@@ -786,12 +760,41 @@
 					testAccContainerWaitConditionNotRunning("docker_container.foo", &c),
 					resource.TestCheckResourceAttr("docker_container.foo", "name", "tf-test"),
 					resource.TestCheckResourceAttr("docker_container.foo", "exit_code", "123"),
-=======
+				),
+			},
+		},
+	})
+}
+
+func TestAccDockerContainer_healthcheck(t *testing.T) {
+	var c types.ContainerJSON
+	testCheck := func(*terraform.State) error {
+		if !reflect.DeepEqual(c.Config.Healthcheck.Test, []string{"CMD", "/bin/true"}) {
+			return fmt.Errorf("Container doesn't have a correct healthcheck test")
+		}
+		if c.Config.Healthcheck.Interval != 30000000000 {
+			return fmt.Errorf("Container doesn't have a correct healthcheck interval")
+		}
+		if c.Config.Healthcheck.Timeout != 5000000000 {
+			return fmt.Errorf("Container doesn't have a correct healthcheck timeout")
+		}
+		if c.Config.Healthcheck.StartPeriod != 15000000000 {
+			return fmt.Errorf("Container doesn't have a correct healthcheck retries")
+		}
+		if c.Config.Healthcheck.Retries != 10 {
+			return fmt.Errorf("Container doesn't have a correct healthcheck retries")
+		}
+		return nil
+	}
+	resource.Test(t, resource.TestCase{
+		PreCheck:  func() { testAccPreCheck(t) },
+		Providers: testAccProviders,
+		Steps: []resource.TestStep{
+			resource.TestStep{
 				Config: testAccDockerContainerHealthcheckConfig,
 				Check: resource.ComposeTestCheckFunc(
 					testAccContainerRunning("docker_container.foo", &c),
 					testCheck,
->>>>>>> 36a92c5e
 				),
 			},
 		},
